[![Hex.pm](https://img.shields.io/hexpm/v/exop.svg)](https://hex.pm/packages/exop) [![API Docs](https://img.shields.io/badge/api-docs-yellow.svg?style=flat)](http://hexdocs.pm/exop/) [![Build Status](https://travis-ci.org/madeinussr/exop.svg?branch=master)](https://travis-ci.org/madeinussr/exop)

# Exop

A library that provides a macros which allow you to encapsulate business logic and validate incoming params over predefined contract.

Here is the [CHANGELOG](https://github.com/madeinussr/exop/blob/master/CHANGELOG.md) that was started from ver. 0.4.1 ¯\\\_(ツ)\_/¯

## Table of Contents

- [Installation](#installation)
- [Operation definition](#operation-definition)
  - [Parameter checks](#parameter-checks)
  - [Defined params](#defined-params)
  - [Interrupt](#interrupt)
  - [Coercion](#coercion)
  - [Policy check](#policy-check)
  - [Fallback module](#fallback-module)
- [Operation invocation](#operation-invocation)
- [Operation results](#operation-results)
- [Chain of operations](#chain-of-operations)

## Installation

```elixir
def deps do
<<<<<<< HEAD
  [{:exop, "~> 1.1.0"}]
=======
  [{:exop, "~> 1.1.1"}]
>>>>>>> 108cff7f
end
```

## Operation definition

```elixir
defmodule IntegersDivision do
  use Exop.Operation

  parameter :a, type: :integer, default: 1
  parameter :b, type: :integer, required: true,
                numericality: %{greater_than: 0}

  def process(params) do
    result = params[:a] / params[:b]
    IO.inspect "The division result is: #{result}"
  end
end
```

`Exop.Operation` provides `parameter` macro, which is responsible for the contract definition.
Its spec is `@spec parameter(atom | String.t, Keyword.t) :: none`, we define parameter name as the first argument and parameter options as the second `Keyword` argument.

_A parameter name could be either an atom or a string. You could even mix atom-named and string-named parameters in an operation's contract._

Parameter options determine a contract of a parameter, a set of parameters contracts is an operation contract.

Business logic of an operation is defined in `process/1` function, which is required by the Exop.Operation module
behaviour.

After the contract and business logic were defined, you can invoke the operation simply by calling `run/1` function:

```elixir
iex> IntegersDivision.run(a: 50, b: 5)
{:ok, "The division result is: 10"}
```

Return type will be either `{:ok, any()}` (where the second item in the tuple is `process/1` function's result) or
`{:error, {:validation, map()}}` (where the `map()` is validation errors map).

_for more information see [Operation results](#operation-results) section_

### Parameter checks

A parameter options could have various checks. Here the list of checks available yet:

- `type`
- `required`
- `default`
- `numericality`
- `equals`
- `in`
- `not_in`
- `format`
- `length`
- `inner`
- `struct`
- `list_item`
- `func`

#### `type`

Checks whether a parameter's value is of declared type.

```elixir
parameter :some_param, type: :map
```

Exop handle almost all Elixir types:

- :boolean
- :integer
- :float
- :string
- :tuple
- :map
- :struct
- :list
- :atom
- :function

_Unknown type always passes this check._

#### `required`

Checks the presence of a parameter in passed to `run/1` params collection.
Given parameters collection fails the validation only if required parameter is missed,
if required parameter's value is `nil` this parameter will pass this check.

```elixir
parameter :some_param, required: true
```

_Since version 1.1.0 the behavior of this check has been changed. Check out CHANGELOG for more info._

#### `default`

Checks the presence of a parameter in passed to `run/1` params collection,
and if the parameter is missed - assign default value to it.

```elixir
parameter :some_param, default: "default value"
```

#### `numericality`

Checks whether a parameter's value is a number and other numeric constraints.
All possible constraints are listed in the example below.

```elixir
parameter :some_param, numericality: %{equal_to: 10,
                                       greater_than: 0,
                                       greater_than_or_equal_to: 10,
                                       less_than: 20,
                                       less_than_or_equal_to: 10}
```

#### `equals`

Checks whether a parameter's value exactly equals given value (with type equality).

```elixir
parameter :some_param, equals: 100.5
```

#### `in`

Checks whether a parameter's value is within a given list.

```elixir
parameter :some_param, in: ~w(a b c)
```

#### `not_in`

Checks whether a parameter's value is not within a given list.

```elixir
parameter :some_param, not_in: ~w(a b c)
```

#### `format`

Checks wether parameter's value matches given regex.

```elixir
parameter :some_param, format: ~r/foo/
```

#### `length`

Checks the length of a parameter's value. The value should be one of handled types:

- list (items count)
- string (chars count)
- atom (treated as string)
- map (key-value pairs count)
- tuple (items count)

`length` check is complex as `numericality` (should define map of inner checks).
All possible checks are listed in the example below.

```elixir
parameter :some_param, length: %{min: 5, max: 10, is: 7, in: 5..8}
```

#### `inner`

Checks the inner of either Map or Keyword parameter. It applies checks described in `inner` map to
related inner items.

```elixir
# some_param = %{a: 3, b: "inner_b_attr"}

parameter :some_param, type: :map, inner: %{
  a: [type: :integer, required: true],
  b: [type: :string, length: %{min: 1, max: 6}]
}
```

And, of course, all checks on a parent parameter (`:some_param` in the example) are still applied.

#### `struct`

Checks whether the given parameter is expected structure.

```elixir
parameter :some_param, struct: %SomeStruct{}
```

#### `list_item`

Checks whether each of list items conforms defined checks.
An item's checks could be any that Exop offers:

```elixir
# list_param = ["1234567", "7chars"]

parameter :list_param, list_item: %{type: :string, length: %{min: 7}}
```

Even more complex like `inner`:

```elixir
# list_param = [
#   %TestStruct{a: 3, b: "6chars"},
#   %TestStruct{a: nil, b: "7charss"}
# ]

parameter :list_param, list_item: %{inner: %{
                                              a: %{type: :integer, required: true},
                                              b: %{type: :string, length: %{min: 7}}
                                            }}
```

Moreover, `coerce_with` and `default` options are available too.

#### `func`

Checks whether an item is valid over custom validation function.
If this function returns `false`, validation will fail with default message `"isn't valid"`.

```elixir
parameter :some_param, func: &__MODULE__.your_validation/2

def your_validation(_params, param), do: !is_nil(param)
```

A custom validation function can also return a user-specified message which will be displayed in map of validation errors.

```elixir
def your_validation(_params, param) do
  if param > 99 do
    true
  else
    {:error, "Custom error message"}
  end
end
```

Therefore, validation will fail, if the function returns either `false` or `{:error, your_error_msg}` tuple.

`func/2` receives two arguments: the first is a contract of an operation (parameters with their values),
the second - the actual parameter value to check. So, now you can validate a parameter depending on other parameters values.

```elixir
parameter :a, type: :integer
parameter :b, func: &__MODULE__.your_validation/2

def your_validation(params, b), do: params[:a] > 0 && !is_nil(b)
```

_it's possible to combine :func check with others (though not preferable), just make sure this check is the last check in the list_

### Defined params

If for some reason you have to deal only with parameters that were defined in the contract,
or you need to get a map of contract parameters with their values, you can get
it with `defined_params/1` function.

```elixir
# ...
parameter :a
parameter :b, default: 2

def process(params) do
  params |> defined_params
end
# ...

SomeOperation.run(a: 1, c: 3) # {:ok, %{a: 1, b: 2}}
```

### Interrupt

In some cases you might want to make an 'early return' from `process/1` function.
For this purpose you can call `interrupt/1` function within `process/1` and pass an interruption reason to it.
An operation will be interrupted and return `{:interrupt, your_reason}`

```elixir
# ...
def process(_params) do
  interrupt(%{fail: "oops"})
  :ok # will not return it
end
# ...

SomeOperation.run(a: 1) # {:interrupt, %{fail: "oops"}}
```

_`run!/1` invocation doesn't affect interruption result: {:interrupt, \_your_result} tuple will be returned anyway as expected and handled result._

### Coercion

It is possible to coerce a parameter before the contract validation, all validation checks
will be invoked on coerced parameter value.
Since coercion changes a parameter before any validation has been invoked,
default values are resolved (with `:default` option) before the coercion.
The flow looks like: `Resolve param default value -> Coerce -> Validate coerced`

```elixir
parameter :some_param, default: 1, numericality: %{greater_than: 0}, coerce_with: &__MODULE__.coerce/1

def coerce(x), do: x * 2
```

### Policy check

It is possible to define a policy that will be used for authorizing the possibility to invoke an operation. So far, there is a simple policy implementation and usage:

- first of all, define a policy module _(`use Exop.Policy` is not actual since ver. 1.1.1 - it is not mandatory to use this macro. Just define a module with a bunch of functions that take a single argument (any type) and return either true or false)_

```elixir
  defmodule MonthlyReportPolicy do
    # not only Keyword or Map as an argument since 1.1.1
    def can_read?(%{user_role: "admin"}), do: true
    def can_read?("admin"), do: true
    def can_read?(%User{role: "manager"}), do: true
    def can_read?(:manager), do: true
    def can_read?(_opts), do: false

    def can_write?(%{user_role: "manager"}), do: true
    def can_write?(_opts), do: false
  end
```

In this policy two actions (checks) defined (`can_read?/1` & `can_write?/1`).
Every action expects an argument for a check. It's up to you how to handle this argument and turn it into the actual check.

_Bear in mind: only `true` return-value treated as true, everything else returned form an action treated as false_

- next step - link an operation and a policy

```elixir
  defmodule ReadOperation do
    use Exop.Operation

    policy MonthlyReportPolicy, :can_read?

    parameter :user, required: true, struct: %User{}

    def process(%{user: %User{} = user}) do
      # make some reading...
    end
  end
```

- finally - call `authorize/1` within `process/1`

```elixir
  defmodule ReadOperation do
    use Exop.Operation

    policy MonthlyReportPolicy, :can_read?

    parameter :user, required: true, struct: %User{}

    def process(params) do
      authorize(params.user)

      # make some reading...
    end
  end
```

_Please, note: if authorization fails, any code after (below) auth check
will be postponed (an error `{:error, {:auth, _policy_action_name}}` will be returned immediately as an operation result)_

### Fallback module

If you'd like to handle various operations fails with a certain logic (for example log it into Graylog)
you can use `Exop.Fallback`.

Define a fallback module:

```elixir
  defmodule FallbackModule do
    use Exop.Fallback

    def process(operation, params, error) do
      # your error handling code here
      :some_fallback_result
    end
  end
```

here you need to define and implement `process/3` function which takes following params:

- failed operation module
- params that were passed into the operation
- an error result which was returned by the operation

Use your fallback in operations like this:

```elixir
defmodule SomeOperation do
  use Exop.Operation

  fallback FallbackModule, return: true

  parameter :a, type: :integer
  parameter :b, type: :integer

  def process(%{a: a, b: b}), do: a + b
end
```

The results of the operation executions:

```elixir
# SomeOperation will fail
iex> SomeOperation.run(a: 1, b: "2")
:some_fallback_result

# SomeOperation will be successful
iex> SomeOperation.run(a: 1, b: 2)
{:ok, 3}
```

During a fallback definition you can add `return: true` option so in the example case
`SomeOperation.run/1` will return the result of the fallback (`FallbackModule.process/3`
function's result - `:some_fallback_result`).
If you want `SomeOperation.run/1` to return original result (`{:error, {:validation, %{a: ["has wrong type"]}}}`)
specify `return: false` option or just omit it in a fallback definition.

## Operation invocation

As said earlier, operations in most cases called by `run/1` function. This function
receives parameters collection. It's not required to pass to `run/1` function parameters
only described in the operation's contract, but only described parameters will be validated.

`run/1` function validate received parameters over the contract and if all parameters passed
the validation, the `run/1` function calls the code defined in `process/1` function.

```elixir
iex> SomeOperation.run(param1: 1, param2: "2")
_some_result_
```

If at least one of the given parameters didn't pass the validation `process/1` function's code
will not be invoked and corresponding warning in the application's log will appear.

There is "bang" version of `run/1` exists. Function `run!/1` does the same things that its sibling does,
the only difference is a result of invocation, it might be:

- if a contract validation passed - the actual result of an operation (result of a code, described in `process/1`)
- if a contract validation failed - an error `Exop.Validation.ValidationError` raising
- in case of manual interruption - `{:interrupt, _reason}`

_You always can bypass the validation simply by calling `process/1` function itself, if needed._

## Operation results

If received parameters passed a contract validation, a code defined in `process/1` will be invoked.
Or you will receive `@type validation_error :: {:error, :validation_failed, map()}` as a result otherwise.
`map()` as errors reasons might look like this:

```elixir
%{param1: ["has wrong type"], param2: ["is required", "must be equal to 3"]}
```

An operation can return one of results listed below (depends on passed in params and operation definition):

- an operation was completed successfully:
  - `{:error, _your_error_reason_}` (if `{:error, _your_error_reason_}` tuple was returned by `process/1` function)
  - `{:ok, any()}` (otherwise, even if `{:ok, _your_result_}` tuple was returned by `process/1` function)
- a contract validation failed: `{:error, {:validation, map()}}`
- if `interrupt/1` was invoked: `{:interrupt, any()}`
- policy check failed:
  - `{:error, {:auth, :undefined_policy}}`
  - `{:error, {:auth, :undefined_action}}`
  - `{:error, {:auth, atom()}}`

_For the "bang" version of `run/1` see results description above._

## Chain of operations

Sometimes you need to aggregate/group 'atom' operations into a single one operation responsible for
some complex business process/logic.
You have a few approaches to do it (`with` for example) but mb you'll find `Exop.Chain` more handy.

`Exop.Chain` provides a simple way to organize a number of Exop.Operation modules into an invocation chain.

```elixir
defmodule CreateUser do
  use Exop.Chain

  alias Operations.{User, Backoffice, Notifications}

  operation User.Create
  operation Backoffice.SaveStats
  operation Notifications.SendEmail
end
```

This is how invoke this chain:

```elixir
iex> CreateUser.run(name: "User Name", age: 37, gender: "m")
```

`Exop.Chain` defines `run/1` function under the hood (like common operations do) that takes `keyword()` or `map()` of params.
Those params will be passed into the first operation in the chain.
Bear in mind that each of chained operations (except the first one) awaits a returned result of
a previous operation as incoming params.

So in the example above `CreateUser.run(name: "User Name", age: 37, gender: "m")` will invoke
the chain by passing `[name: "User Name", age: 37, gender: "m"]` params to the first `User.Create` operation.
The result of `User.Create` operation will be passed to `Backoffice.SaveStats`
operation as its params and so on.

Once any of operations in the chain returns non-ok-tuple result (error result, interruption, auth error etc.)
the chain execution interrupts and error result returned (as the chain (`CreateUser`) result).

## LICENSE

    Copyright © 2016 - 2018 Andrey Chernykh ( andrei.chernykh@gmail.com )

    This work is free. You can redistribute it and/or modify it under the
    terms of the MIT License. See the LICENSE file for more details.<|MERGE_RESOLUTION|>--- conflicted
+++ resolved
@@ -24,11 +24,7 @@
 
 ```elixir
 def deps do
-<<<<<<< HEAD
-  [{:exop, "~> 1.1.0"}]
-=======
   [{:exop, "~> 1.1.1"}]
->>>>>>> 108cff7f
 end
 ```
 
